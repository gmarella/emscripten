The following authors have all licensed their contributions to Emscripten
under the licensing terms detailed in LICENSE.

(Authors keep copyright of their contributions, of course; they just grant
a license to everyone to use it as detailed in LICENSE.)

* Alon Zakai <alonzakai@gmail.com> (copyright owned by Mozilla Foundation)
* Tim Dawborn <tim.dawborn@gmail.com>
* Max Shawabkeh <max99x@gmail.com>
* Sigmund Vik <sigmund_vik@yahoo.com>
* Jeff Terrace <jterrace@gmail.com>
* Benoit Tremblay <trembl.ben@gmail.com>
* Andreas Bergmeier <abergmeier@gmx.net>
* Ben Schwartz <bens@alum.mit.edu>
* David Claughton <dave@eclecticdave.com>
* David Yip <yipdw@member.fsf.org>
* Julien Hamaide <julien.hamaide@gmail.com>
* Ehsan Akhgari <ehsan.akhgari@gmail.com> (copyright owned by Mozilla Foundation)
* Adrian Taylor <adrian@macrobug.com>
* Richard Assar <richard.assar@gmail.com>
* Nathan Hammond <emscripten@nathanhammond.com>
* Behdad Esfahbod <behdad@behdad.org>
* David Benjamin <davidben@mit.edu>
* Pierre Renaux <pierre@talansoft.com>
* Brian Anderson <banderson@mozilla.com>
* Jon Bardin <diclophis@gmail.com>
* Jukka Jylänki <jujjyl@gmail.com>
* Aleksander Guryanov <caiiiycuk@gmail.com>
* Chad Austin <chad@chadaustin.me> (copyright owned by IMVU)
* nandhp <nandhp@gmail.com>
* YeZhongWen <linghuye2.0@gmail.com>
* Xingxing Pan <forandom@gmail.com>
* Justin Kerk <dopefishjustin@gmail.com>
* Andrea Bedini <andrea.bedini@gmail.com>
* James Pike <totoro.friend@chilon.net>
* Mokhtar Naamani <mokhtar.naamani@gmail.com>
* Benjamin Stover <benjamin.stover@gmail.com>
* Riccardo Magliocchetti <riccardo.magliocchetti@gmail.com>
* Janus Troelsen <janus.troelsen@stud.tu-darmstadt.de>
* Lars Schneider <lars.schneider@autodesk.com> (copyright owned by Autodesk, Inc.)
* Joel Martin <github@martintribe.org>
* Manuel Wellmann <manuel.wellmann@autodesk.com> (copyright owned by Autodesk, Inc.)
* Xuejie Xiao <xxuejie@gmail.com>
* Dominic Wong <dom@slowbunyip.org>
* Alan Kligman <alan.kligman@gmail.com> (copyright owned by Mozilla Foundation)
* Anthony Liot <wolfviking0@yahoo.com>
* Michael Riss <Michael.Riss@gmx.de>
* Jasper St. Pierre <jstpierre@mecheye.net>
* Manuel Schölling <manuel.schoelling@gmx.de>
* Bruce Mitchener, Jr. <bruce.mitchener@gmail.com>
* Michael Bishop <mbtyke@gmail.com>
* Roger Braun <roger@rogerbraun.net>
* Vladimir Vukicevic <vladimir@pobox.com> (copyright owned by Mozilla Foundation)
* Lorant Pinter <lorant.pinter@prezi.com>
* Tobias Doerffel <tobias.doerffel@gmail.com>
* Martin von Gagern <martin@von-gagern.net>
* Ting-Yuan Huang <thuang@mozilla.com>
* Joshua Granick <jgranick@blackberry.com>
* Felix H. Dahlke <fhd@ubercode.de>
* Éloi Rivard <azmeuk@gmail.com>
* Alexander Gladysh <ag@logiceditor.com>
* Arlo Breault <arlolra@gmail.com>
* Jacob Lee <artdent@gmail.com> (copyright owned by Google, Inc.)
* Joe Lee <jlee@imvu.com> (copyright owned by IMVU)
* Andy Friesen <andy@imvu.com> (copyright owned by IMVU)
* Bill Welden <bwelden@imvu.com> (copyright owned by IMVU)
* Michael Ey <mey@imvu.com> (copyright owned by IMVU)
* Llorens Marti Garcia <lgarcia@imvu.com> (copyright owned by IMVU)
* Jinsuck Kim <jkim@imvu.com> (copyright owned by IMVU)
* Todd Lee <tlee@imvu.com> (copyright owned by IMVU)
* Anthony Pesch <inolen@gmail.com>
* Robert Bragg <robert.bragg@intel.com> (copyright owned by Intel Corporation)
* Sylvestre Ledru <sylvestre@debian.org>
* Tom Fairfield <fairfield@cs.xu.edu>
* Anthony J. Thibault <ajt@hyperlogic.org>
* John Allwine <jallwine86@gmail.com>
* Martin Gerhardy <martin.gerhardy@gmail.com>
* James Gregory <jgregory@zynga.com> (copyright owned by Zynga, Inc.)
* Dan Gohman <sunfish@google.com> (copyright owned by Google, Inc.)
* Jeff Gilbert <jgilbert@mozilla.com> (copyright owned by Mozilla Foundation)
* Frits Talbot <frits@metapathy.com>
* Onno Jongbloed <hey@onnoj.net>
* Jez Ng <me@jezng.com>
* Marc Feeley <mfeeley@mozilla.com> (copyright owned by Mozilla Foundation)
* Ludovic Perrine <jazzzz@gmail.com>
* David Barksdale <david.barksdale@adcedosolutions.com>
* Manfred Manik Nerurkar <nerurkar*at*made-apps.biz> (copyright owned by MADE, GmbH)
* Joseph Gentle <me@josephg.com>
* Douglas T. Crosher <dtc-moz@scieneer.com> (copyright owned by Mozilla Foundation)
* Douglas T. Crosher <info@jsstats.com> (copyright owned by Scieneer Pty Ltd.)
* Soeren Balko <soeren.balko@gmail.com>
* Ryan Kelly (ryan@rfk.id.au)
* Michael Lelli <toadking@toadking.com>
* Yu Kobayashi <yukoba@accelart.jp>
* Pin Zhang <zhangpin04@gmail.com>
* Nick Bray <ncbray@chromium.org> (copyright owned by Google, Inc.)
* Aidan Hobson Sayers <aidanhs@cantab.net>
* Charlie Birks <admin@daftgames.net>
* Ranger Harke <ranger.harke@autodesk.com> (copyright owned by Autodesk, Inc.)
* Tobias Vrinssen <tobias@vrinssen.de>
* Patrick R. Martin <patrick.martin.r@gmail.com>
* Richard Quirk <richard.quirk@gmail.com>
* Marcos Scriven <marcos@scriven.org>
* Antoine Lambert <antoine.lambert33@gmail.com>
* Daniel Aquino <mr.danielaquino@gmail.com>
* Remi Papillie <remi.papillie@gmail.com>
* Fraser Adams <fraser.adams@blueyonder.co.uk>
* Michael Tirado <icetooth333@gmail.com>
* Ben Noordhuis <info@bnoordhuis.nl>
* Bob Roberts <bobroberts177@gmail.com>
* John Vilk <jvilk@cs.umass.edu>
* Daniel Baulig <dbaulig@fb.com> (copyright owned by Facebook, Inc.)
* Lu Wang <coolwanglu@gmail.com>
* Heidi Pan <heidi.pan@intel.com> (copyright owned by Intel)
* Vasilis Kalintiris <ehostunreach@gmail.com>
* Adam C. Clifton <adam@hulkamaniac.com>
* Volo Zyko <volo.zyko@gmail.com>
* Andre Weissflog <floooh@gmail.com>
* Alexandre Perrot <alexandre.perrot@gmail.com>
* Emerson José Silveira da Costa <emerson.costa@gmail.com>
* Jari Vetoniemi <mailroxas@gmail.com>
* Sindre Sorhus <sindresorhus@gmail.com>
* James S Urquhart <jamesu@gmail.com>
* Boris Gjenero <boris.gjenero@gmail.com>
* jonas echterhoff <jonas@unity3d.com>
* Sami Vaarala <sami.vaarala@iki.fi>
* Jack A. Arrington <jack@epicpineapple.com>
* Richard Janicek <r@janicek.co>
* Joel Croteau <jcroteau@gmail.com>
* Haneef Mubarak <haneef503@gmail.com>
* Nicolas Peri <nicox@shivaengine.com> (copyright owned by ShiVa Technologies, SAS)
* Bernhard Fey <e-male@web.de>
* Dave Nicponski <dave.nicponski@gmail.com>
* Jonathan Jarri <noxalus@gmail.com>
* Daniele Di Proietto <daniele.di.proietto@gmail.com>
* Dan Dascalescu <dNOSPAMdascalescu@gmail.com>
* Thomas Borsos <thomasborsos@gmail.com>
* Ori Avtalion <ori@avtalion.name>
* Guillaume Blanc <guillaumeblanc.sc@gmail.com>
* Usagi Ito <usagi@WonderRabbitProject.net>
* Camilo Polymeris <cpolymeris@gmail.com>
* Markus Henschel <markus.henschel@yager.de>
* Ophir Lojkine <ophir.lojkine@eleves.ec-nantes.fr>
* Ryan Sturgell <ryan.sturgell@gmail.com> (copyright owned by Google, Inc.)
* Jason Green <jason@transgaming.com> (copyright owned by TransGaming, Inc.)
* Ningxin Hu <ningxin.hu@intel.com> (copyright owned by Intel)
* Nicolas Guillemot <nlguillemot@gmail.com>
* Sathyanarayanan Gunasekaran <gsathya.ceg@gmail.com> (copyright owned by Mozilla Foundation)
* Nikolay Vorobyov <nik.vorobyov@gmail.com>
* Jonas Platte <mail@jonasplatte.de>
* Sebastien Ronsse <sronsse@gmail.com>
* Glenn R. Wichman <gwichman@zynga.com>
* Hamish Willee <hamishwillee@gmail.com> (copyright owned by Mozilla Foundation)
* Sylvain Chevalier <sylvain.chevalier@gmail.com>
* Nathan Ross <nross.se@gmail.com>
* Zachary Pomerantz <zmp@umich.edu>
* Boris Tsarev <boristsarev@gmail.com>
* Mark Logan <mark@artillery.com> (copyright owned by Artillery Games, Inc.)
* Коренберг Марк <socketpair@gmail.com>
* Gauthier Billot <gogoprog@gmail.com>
* Árpád Goretity <h2co3@h2co3.org>
* Nicholas Wilson <nicholas@nicholaswilson.me.uk>
* Aaron Mandle <aaronmandle@gmail.com>
* Bailey Hayes <Bailey.Hayes@sas.com> (copyright owned by SAS Institute Inc.)
* Paul Holland <pholland@adobe.com>
* James Long <longster@gmail.com>
* David Anderson <danderson@mozilla.com> (copyright owned by Mozilla Foundation)
* Eric Rannaud <e@nanocritical.com> (copyright owned by Nanocritical Corp.)
* William Furr <wfurr@google.com> (copyright owned by Google, Inc.)
* Dan Glastonbury <dglastonbury@mozilla.com> (copyright owned by Mozilla Foundation)
* Warren Seine <warren.seine@aerys.in> (copyright owned by Aerys SAS)
* Petr Babicka <babcca@gmail.com>
* Akira Takahashi <faithandbrave@gmail.com>
* Victor Costan <costan@gmail.com>
* Pepijn Van Eeckhoudt <pepijn.vaneeckhoudt@luciad.com> (copyright owned by Luciad NV)
* Stevie Trujillo <stevie.trujillo@gmail.com>
* Edward Rudd <urkle@outoforder.cc>
* Rene Eichhorn <rene.eichhorn1@gmail.com>
* Nick Desaulniers <nick@mozilla.com> (copyright owned by Mozilla Foundation)
* Luke Wagner <luke@mozilla.com> (copyright owned by Mozilla Foundation)
* Matt McCormick <matt.mccormick@kitware.com>
* Thaddée Tyl <thaddee.tyl@gmail.com>
* Philipp Wiesemann <philipp.wiesemann@arcor.de>
* Jan Jongboom <janjongboom@gmail.com> (copyright owned by Telenor Digital AS)
* Tiago Quelhas <tiagoq@gmail.com>
* Reinier de Blois <rddeblois@gmail.com>
* Yuichi Nishiwaki <yuichi.nishiwaki@gmail.com>
* Jérôme Bernard <jerome.bernard@ercom.fr> (copyright owned by Ercom)
* Chanhwi Choi <ccwpc@hanmail.net>
* Fábio Santos <fabiosantosart@gmail.com>
* Thibaut Despoulain <thibaut@artillery.com> (copyright owned by Artillery Games, Inc.)
* Wei Tjong Yao <weitjong@gmail.com>
* Tim Guan-tin Chien <timdream@gmail.com>
* Krzysztof Jakubowski <nadult@fastmail.fm>
* Vladimír Vondruš <mosra@centrum.cz>
* Brion Vibber <brion@pobox.com>
* Philip Lafleur <sendsbeak@gmail.com>
* Javier Meseguer de Paz <j.meseguer@gmail.com>
* Michael A. Balazs <michael.balazs@gmail.com>
* Andreas Blixt <me@blixt.nyc>
* Haofeng Zhang <h.z@duke.edu>
* Cody Welsh <codyw@protonmail.com>
* Hoong Ern Ng <hoongern@gmail.com>
* Kagami Hiiragi <kagami@genshiken.org>
* Jan Bölsche <jan@lagomorph.de>
* Sebastian Matthes <sebastianmatthes@outlook.com> (copyright owned by Volkswagen AG)
* Robert Goulet <robert.goulet@autodesk.com> (copyright owned by Autodesk, Inc.)
* Juha Järvi <befunge@gmail.com>
* Louis Lagrange <lagrange.louis@gmail.com>
* Ying-Ruei Liang <thumbd03803@gmail.com>
* Stuart Geipel <lapimlu@gmail.com>
* Yeonjun Lim <yjroot@gmail.com>
* Andrew Karpushin <reven86@gmail.com>
* Felix Zimmermann <fzimmermann89@gmail.com>
* Sven-Hendrik Haase <svenstaro@gmail.com>
* Simon Sandström <simon@nikanor.nu>
* Khaled Sami <k.sami.mohammed@gmail.com>
* Omar El-Mohandes <omar.elmohandes90@gmail.com>
* Florian Rival <florian.rival@gmail.com>
* Mark Achée <mark@achee.com>
* Piotr Paczkowski <kontakt@trzeci.eu>
* Braden MacDonald <braden@bradenmacdonald.com>
* Kevin Cheung <kevin.cheung@autodesk.com> (copyright owned by Autodesk, Inc.)
* Josh Peterson <petersonjm1@gmail.com>
* eska <eska@eska.me>
* Nate Burr <nate.oo@gmail.com>
* Paul "TBBle" Hampson <Paul.Hampson@Pobox.com>
* Andreas Plesch <andreasplesch@gmail.com>
* Brian Armstrong <brian.armstrong.ece+github@gmail.com>
* Vincenzo Chianese <vincenz.chianese@icloud.com>
* Noam T.Cohen <noam@ecb.co.il>
* Nick Shin <nick.shin@gmail.com>
* Gregg Tavares <github@greggman.com>
* Tanner Rogalsky <tanner@tannerrogalsky.com>
* Richard Cook <rcook@tableau.com> (copyright owned by Tableau Software, Inc.)
* Arnab Choudhury <achoudhury@tableau.com> (copyright owned by Tableau Software, Inc.)
* Charles Vaughn <cvaughn@tableau.com> (copyright owned by Tableau Software, Inc.)
* Pierre Krieger <pierre.krieger1708@gmail.com>
* Jakob Stoklund Olesen <stoklund@2pi.dk>
* Jérémy Anger <angerj.dev@gmail.com>
* Derek Schuff <dschuff@chromium.org> (copyright owned by Google, Inc.)
* Ashley Sommer <flubba86@gmail.com>
* Dave Fletcher <graveyhead@gmail.com>
* Lars-Magnus Skog <ralphtheninja@riseup.net>
* Pieter Vantorre <pietervantorre@gmail.com>
* Maher Sallam <maher@sallam.me>
* Andrey Burov <burik666@gmail.com>
* Holland Schutte <hgschutte1@gmail.com>
* Kerby Geffrard <kerby.geffrard@gmail.com>
* cynecx <me@cynecx.net>
* Chris Gibson <cgibson@mrvoxel.com>
* Harald Reingruber <code*at*h-reingruber.at>
* Aiden Koss <madd0131@umn.edu>
* Dustin VanLerberghe <good_ol_dv@hotmail.com>
* Philip Bielby <pmb45-github@srcf.ucam.org> (copyright owned by Jagex Ltd.)
* Régis Fénéon <regis.feneon@gmail.com>
* Dominic Chen <d.c.ddcc@gmail.com> (copyright owned by Google, Inc.)
* Junji Hashimoto <junji.hashimoto@gmail.com>
* Heejin Ahn <aheejin@gmail.com> (copyright owned by Google, Inc.)
* Andras Kucsma <andras.kucsma@gmail.com>
* Mateusz Borycki <mateuszborycki@gmail.com>
* Franklin Ta <fta2012@gmail.com>
* Jacob Gravelle <jgravelle@google.com> (copyright owned by Google, Inc.)
* Kagami Sascha Rosylight <saschanaz@outlook.com>
* Benny Jacobs <benny@gmx.it>
* Ray Brown <code@liquibits.com>
* Christopher Serr <christopher.serr@gmail.com>
* Aaron Ruß <aaron.russ@dfki.de> (copyright owned by DFKI GmbH)
* Vilibald Wanča <vilibald@wvi.cz>
* Alex Hixon <alex@alexhixon.com>
* Vladimir Davidovich <thy.ringo@gmail.com>
* Dmitry Tolmachov <dmitolm@gmail.com>
* Dylan McKay <me@dylanmckay.io>
* Christophe Gragnic <cgragnic@netc.fr>
* Murphy McCauley <murphy.mccauley@gmail.com>
* Anatoly Trosinenko <anatoly.trosinenko@gmail.com>
* Brad Grantham <grantham@plunk.org>
* Sam Clegg <sbc@chromium.org> (copyright owned by Google, Inc.)
* Joshua Lind <joshualind007@hotmail.com>
* Hiroaki GOTO as "GORRY" <gorry@hauN.org>
* Mikhail Kremnyov <mkremnyov@gmail.com> (copyright owned by XCDS International)
* Tasuku SUENAGA a.k.a. gunyarakun <tasuku-s-github@titech.ac>
* Evan Wallace <evan.exe@gmail.com>
* Henning Pohl <henning@still-hidden.de>
* Tim Neumann <mail@timnn.me>
* Ondrej Stava <ondrej.stava@gmail.com> (copyright owned by Google, Inc.)
* Jakub Jirutka <jakub@jirutka.cz>
* Loo Rong Jie <loorongjie@gmail.com>
* Jean-François Geyelin <jfgeyelin@gmail.com>
* Matthew Collins <thethinkofdeath@gmail.com>
* Satoshi N. M <snmatsutake@yahoo.co.jp>
* Ryan Speets <ryan@speets.ca>
* Fumiya Chiba <fumiya.chiba@nifty.com>
* Ryan C. Gordon <icculus@icculus.org>
* Inseok Lee <dlunch@gmail.com>
* Yair Levinson (copyright owned by Autodesk, Inc.)
* Matjaž Drolc <mdrolc@gmail.com>
* James Swift <james@3dengineer.com> (copyright owned by PSPDFKit GmbH)
* Ryan Lester <ryan@cyph.com> (copyright owned by Cyph, Inc.)
* Nikolay Zapolnov <zapolnov@gmail.com>
* Nazar Mokrynskyi <nazar@mokrynskyi.com>
* Yury Delendik <ydelendik@mozilla.com> (copyright owned by Mozilla Foundation)
* Kenneth Perry <thothonegan@gmail.com>
* Jim Mussared <jim.mussared@gmail.com>
* Dirk Vanden Boer <dirk.vdb@gmail.com>
<<<<<<< HEAD
* Mitchell Foley <mitchfoley@google.com> (copyright owned by Google, Inc.)
=======
* Mitchell Foley <mitchfoley@google.com> (copyright owned by Google, Inc.)
* Oleksandr Chekhovskyi <oleksandr.chekhovskyi@gmail.com>
* Michael Siebert <michael.siebert2k@gmail.com>
* Jonathan Hale <squareys@googlemail.com>
>>>>>>> 00f279ba
<|MERGE_RESOLUTION|>--- conflicted
+++ resolved
@@ -303,11 +303,7 @@
 * Kenneth Perry <thothonegan@gmail.com>
 * Jim Mussared <jim.mussared@gmail.com>
 * Dirk Vanden Boer <dirk.vdb@gmail.com>
-<<<<<<< HEAD
-* Mitchell Foley <mitchfoley@google.com> (copyright owned by Google, Inc.)
-=======
 * Mitchell Foley <mitchfoley@google.com> (copyright owned by Google, Inc.)
 * Oleksandr Chekhovskyi <oleksandr.chekhovskyi@gmail.com>
 * Michael Siebert <michael.siebert2k@gmail.com>
-* Jonathan Hale <squareys@googlemail.com>
->>>>>>> 00f279ba
+* Jonathan Hale <squareys@googlemail.com>