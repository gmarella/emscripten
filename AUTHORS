--- conflicted
+++ resolved
@@ -193,9 +193,6 @@
 * Tim Guan-tin Chien <timdream@gmail.com>
 * Krzysztof Jakubowski <nadult@fastmail.fm>
 * Vladimír Vondruš <mosra@centrum.cz>
-<<<<<<< HEAD
 * Brion Vibber <brion@pobox.com>
 * Philip Lafleur <sendsbeak@gmail.com>
-=======
 * Javier Meseguer de Paz <j.meseguer@gmail.com>
->>>>>>> 876392ff
