﻿The following authors have all licensed their contributions to Emscripten
under the licensing terms detailed in LICENSE.

(Authors keep copyright of their contributions, of course; they just grant
a license to everyone to use it as detailed in LICENSE.)

* Alon Zakai <alonzakai@gmail.com> (copyright owned by Mozilla Foundation)
* Tim Dawborn <tim.dawborn@gmail.com>
* Max Shawabkeh <max99x@gmail.com>
* Sigmund Vik <sigmund_vik@yahoo.com>
* Jeff Terrace <jterrace@gmail.com>
* Benoit Tremblay <trembl.ben@gmail.com>
* Andreas Bergmeier <abergmeier@gmx.net>
* Ben Schwartz <bens@alum.mit.edu>
* David Claughton <dave@eclecticdave.com>
* David Yip <yipdw@member.fsf.org>
* Julien Hamaide <julien.hamaide@gmail.com>
* Ehsan Akhgari <ehsan.akhgari@gmail.com> (copyright owned by Mozilla Foundation)
* Adrian Taylor <adrian@macrobug.com>
* Richard Assar <richard.assar@gmail.com>
* Nathan Hammond <emscripten@nathanhammond.com>
* Behdad Esfahbod <behdad@behdad.org>
* David Benjamin <davidben@mit.edu>
* Pierre Renaux <pierre@talansoft.com>
* Brian Anderson <banderson@mozilla.com>
* Jon Bardin <diclophis@gmail.com>
* Jukka Jylänki <jujjyl@gmail.com>
* Aleksander Guryanov <caiiiycuk@gmail.com>
* Chad Austin <chad@chadaustin.me> (copyright owned by IMVU)
* nandhp <nandhp@gmail.com>
* YeZhongWen <linghuye2.0@gmail.com>
* Xingxing Pan <forandom@gmail.com>
* Justin Kerk <dopefishjustin@gmail.com>
* Andrea Bedini <andrea.bedini@gmail.com>
* James Pike <totoro.friend@chilon.net>
* Mokhtar Naamani <mokhtar.naamani@gmail.com>
* Benjamin Stover <benjamin.stover@gmail.com>
* Riccardo Magliocchetti <riccardo.magliocchetti@gmail.com>
* Janus Troelsen <janus.troelsen@stud.tu-darmstadt.de>
* Lars Schneider <lars.schneider@autodesk.com> (copyright owned by Autodesk, Inc.)
* Joel Martin <github@martintribe.org>
* Manuel Wellmann <manuel.wellmann@autodesk.com> (copyright owned by Autodesk, Inc.)
* Xuejie Xiao <xxuejie@gmail.com>
* Dominic Wong <dom@slowbunyip.org>
* Alan Kligman <alan.kligman@gmail.com> (copyright owned by Mozilla Foundation)
* Anthony Liot <wolfviking0@yahoo.com>
* Michael Riss <Michael.Riss@gmx.de>
* Jasper St. Pierre <jstpierre@mecheye.net>
* Manuel Schölling <manuel.schoelling@gmx.de>
* Bruce Mitchener, Jr. <bruce.mitchener@gmail.com>
* Michael Bishop <mbtyke@gmail.com>
* Roger Braun <roger@rogerbraun.net>
* Vladimir Vukicevic <vladimir@pobox.com> (copyright owned by Mozilla Foundation)
* Lorant Pinter <lorant.pinter@prezi.com>
* Tobias Doerffel <tobias.doerffel@gmail.com>
* Martin von Gagern <martin@von-gagern.net>
* Ting-Yuan Huang <thuang@mozilla.com>
* Joshua Granick <jgranick@blackberry.com>
* Felix H. Dahlke <fhd@ubercode.de>
* Éloi Rivard <azmeuk@gmail.com>
* Alexander Gladysh <ag@logiceditor.com>
* Arlo Breault <arlolra@gmail.com>
* Jacob Lee <artdent@gmail.com> (copyright owned by Google, Inc.)
* Joe Lee <jlee@imvu.com> (copyright owned by IMVU)
* Andy Friesen <andy@imvu.com> (copyright owned by IMVU)
* Bill Welden <bwelden@imvu.com> (copyright owned by IMVU)
* Michael Ey <mey@imvu.com> (copyright owned by IMVU)
* Llorens Marti Garcia <lgarcia@imvu.com> (copyright owned by IMVU)
* Jinsuck Kim <jkim@imvu.com> (copyright owned by IMVU)
* Todd Lee <tlee@imvu.com> (copyright owned by IMVU)
* Anthony Pesch <inolen@gmail.com>
* Robert Bragg <robert.bragg@intel.com> (copyright owned by Intel Corporation)
* Sylvestre Ledru <sylvestre@debian.org>
* Tom Fairfield <fairfield@cs.xu.edu>
* Anthony J. Thibault <ajt@hyperlogic.org>
* John Allwine <jallwine86@gmail.com>
* Martin Gerhardy <martin.gerhardy@gmail.com>
* James Gregory <jgregory@zynga.com> (copyright owned by Zynga, Inc)
* Dan Gohman <sunfish@google.com> (copyright owned by Google, Inc.)
* Jeff Gilbert <jgilbert@mozilla.com> (copyright owned by Mozilla Foundation)
* Frits Talbot <frits@metapathy.com>
* Onno Jongbloed <hey@onnoj.net>
* Jez Ng <me@jezng.com>
* Marc Feeley <mfeeley@mozilla.com> (copyright owned by Mozilla Foundation)
* Ludovic Perrine <jazzzz@gmail.com>
* David Barksdale <david.barksdale@adcedosolutions.com>
* Manfred Manik Nerurkar <nerurkar*at*made-apps.biz> (copyright owned by MADE, GmbH)
* Joseph Gentle <me@josephg.com>
* Douglas T. Crosher <dtc-moz@scieneer.com> (copyright owned by Mozilla Foundation)
* Soeren Balko <soeren.balko@gmail.com>
* Ryan Kelly (ryan@rfk.id.au)
* Michael Lelli <toadking@toadking.com>
* Yu Kobayashi <yukoba@accelart.jp>
* Pin Zhang <zhangpin04@gmail.com>
* Nick Bray <ncbray@chromium.org> (copyright owned by Google, Inc.)
* Aidan Hobson Sayers <aidanhs@cantab.net>
* Charlie Birks <admin@daftgames.net>
* Ranger Harke <ranger.harke@autodesk.com> (copyright owned by Autodesk, Inc.)
* Tobias Vrinssen <tobias@vrinssen.de>
* Patrick R. Martin <patrick.martin.r@gmail.com>
* Richard Quirk <richard.quirk@gmail.com>
* Marcos Scriven <marcos@scriven.org>
* Antoine Lambert <antoine.lambert33@gmail.com>
* Daniel Aquino <mr.danielaquino@gmail.com>
* Remi Papillie <remi.papillie@gmail.com>
* Fraser Adams <fraser.adams@blueyonder.co.uk>
* Michael Tirado <icetooth333@gmail.com>
* Ben Noordhuis <info@bnoordhuis.nl>
* Bob Roberts <bobroberts177@gmail.com>
* John Vilk <jvilk@cs.umass.edu>
* Daniel Baulig <dbaulig@fb.com> (copyright owned by Facebook, Inc.)
* Lu Wang <coolwanglu@gmail.com>
* Heidi Pan <heidi.pan@intel.com> (copyright owned by Intel)
* Vasilis Kalintiris <ehostunreach@gmail.com>
* Adam C. Clifton <adam@hulkamaniac.com>
* Volo Zyko <volo.zyko@gmail.com>
* Andre Weissflog <floooh@gmail.com>
* Alexandre Perrot <alexandre.perrot@gmail.com>
* Emerson José Silveira da Costa <emerson.costa@gmail.com>
* Jari Vetoniemi <mailroxas@gmail.com>
* Sindre Sorhus <sindresorhus@gmail.com>
* James S Urquhart <jamesu@gmail.com>
* Boris Gjenero <boris.gjenero@gmail.com>
* jonas echterhoff <jonas@unity3d.com>
* Sami Vaarala <sami.vaarala@iki.fi>
* Jack A. Arrington <jack@epicpineapple.com>
* Richard Janicek <r@janicek.co>
* Joel Croteau <jcroteau@gmail.com>
* Haneef Mubarak <haneef503@gmail.com>
* Nicolas Peri <nicox@shivaengine.com> (copyright owned by ShiVa Technologies, SAS)
* Bernhard Fey <e-male@web.de>
* Dave Nicponski <dave.nicponski@gmail.com>
* Jonathan Jarri <noxalus@gmail.com>
* Daniele Di Proietto <daniele.di.proietto@gmail.com>
* Dan Dascalescu <dNOSPAMdascalescu@gmail.com>
* Thomas Borsos <thomasborsos@gmail.com>
* Ori Avtalion <ori@avtalion.name>
* Guillaume Blanc <guillaumeblanc.sc@gmail.com>
* Usagi Ito <usagi@WonderRabbitProject.net>
* Camilo Polymeris <cpolymeris@gmail.com>
* Markus Henschel <markus.henschel@yager.de>
* Ophir Lojkine <ophir.lojkine@eleves.ec-nantes.fr>
* Ryan Sturgell <ryan.sturgell@gmail.com> (copyright owned by Google, Inc.)
* Jason Green <jason@transgaming.com> (copyright owned by TransGaming, Inc.)
* Ningxin Hu <ningxin.hu@intel.com> (copyright owned by Intel)
* Nicolas Guillemot <nlguillemot@gmail.com>
* Sathyanarayanan Gunasekaran <gsathya.ceg@gmail.com> (copyright owned by Mozilla Foundation)
* Nikolay Vorobyov <nik.vorobyov@gmail.com>
* Jonas Platte <mail@jonasplatte.de>
* Sebastien Ronsse <sronsse@gmail.com>
* Glenn R. Wichman <gwichman@zynga.com>
* Hamish Willee <hamishwillee@gmail.com> (copyright owned by Mozilla Foundation)
* Sylvain Chevalier <sylvain.chevalier@gmail.com>
* Nathan Ross <nross.se@gmail.com>
* Zachary Pomerantz <zmp@umich.edu>
* Boris Tsarev <boristsarev@gmail.com>
* Mark Logan <mark@artillery.com> (copyright owned by Artillery Games, Inc.)
* Коренберг Марк <socketpair@gmail.com>
<<<<<<< HEAD
* Gauthier Billot <gogoprog@gmail.com>
* Árpád Goretity <h2co3@h2co3.org>
* Nicholas Wilson <nicholas@nicholaswilson.me.uk>
=======
* Aaron Mandle <aaronmandle@gmail.com>
>>>>>>> eceb7b37
<|MERGE_RESOLUTION|>--- conflicted
+++ resolved
@@ -156,10 +156,7 @@
 * Boris Tsarev <boristsarev@gmail.com>
 * Mark Logan <mark@artillery.com> (copyright owned by Artillery Games, Inc.)
 * Коренберг Марк <socketpair@gmail.com>
-<<<<<<< HEAD
 * Gauthier Billot <gogoprog@gmail.com>
 * Árpád Goretity <h2co3@h2co3.org>
 * Nicholas Wilson <nicholas@nicholaswilson.me.uk>
-=======
 * Aaron Mandle <aaronmandle@gmail.com>
->>>>>>> eceb7b37
