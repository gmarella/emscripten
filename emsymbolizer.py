#!/usr/bin/env python3

# This is a utility for looking up the symbol names and/or file+line numbers
# of code addresses. There are several possible sources of this information,
# with varying granularity (listed here in approximate preference order).

# If the wasm has DWARF info, llvm-symbolizer can show the symbol, file, and
# line/column number, potentially including inlining.
# If the wasm has separate DWARF info, do the above with the side file
# If there is a source map, we can parse it to get file and line number.
# If there is an emscripten symbol map, we can parse that to get the symbol name
# If there is a name section or symbol table, llvm-nm can show the symbol name.

import argparse
import json
import os
import re
import subprocess
import sys
from tools import shared
from tools import webassembly
from tools import wasm_offset_converter

LLVM_SYMBOLIZER = os.path.expanduser(
    shared.build_llvm_tool_path(shared.exe_suffix('llvm-symbolizer')))


class Error(BaseException):
  pass


# Class to treat location info in a uniform way across information sources.
class LocationInfo(object):
  def __init__(self, source=None, line=0, column=0, func=None):
    self.source = source
    self.line = line
    self.column = column
    self.func = func

  def print(self):
    source = self.source if self.source else '??'
    func = self.func if self.func else '??'
    print(f'{func}\n{source}:{self.line}:{self.column}')


def get_codesec_offset(module):
  sec = module.get_section(webassembly.SecType.CODE)
  if not sec:
    raise Error(f'No code section found in {module.filename}')
  return sec.offset


def has_debug_line_section(module):
  for sec in module.sections():
    if sec.name == ".debug_line":
      return True
  return False


def symbolize_address_dwarf(module, address):
  vma_adjust = get_codesec_offset(module)
  cmd = [LLVM_SYMBOLIZER, '-e', module.filename, f'--adjust-vma={vma_adjust}',
         str(address)]
  out = shared.run_process(cmd, stdout=subprocess.PIPE).stdout.strip()
  out_lines = out.splitlines()
  # Source location regex, e.g., /abc/def.c:3:5
  SOURCE_LOC_RE = re.compile(r'(.+):(\d+):(\d+)$')
  # llvm-dwarfdump prints two lines per location. The first line contains a
  # function name, and the second contains a source location like
  # '/abc/def.c:3:5'. If the function or source info is not available, it will
  # be printed as '??', in which case we store None. If the line and column info
  # is not available, they will be printed as 0, which we store as is.
  for i in range(0, len(out_lines), 2):
    func, loc_str = out_lines[i], out_lines[i + 1]
    m = SOURCE_LOC_RE.match(loc_str)
    source, line, column = m.group(1), m.group(2), m.group(3)
    if func == '??':
      func = None
    if source == '??':
      source = None
    LocationInfo(source, line, column, func).print()


def get_sourceMappingURL_section(module):
  for sec in module.sections():
    if sec.name == "sourceMappingURL":
      return sec
  return None


class WasmSourceMap(object):
<<<<<<< HEAD
  # This implementation is derived from emscripten's sourcemap-support.js
  Location = namedtuple('Location', ['source', 'line', 'column', 'name'])
=======
  class Location(object):
    def __init__(self, source=None, line=0, column=0, func=None):
      self.source = source
      self.line = line
      self.column = column
      self.func = func
>>>>>>> c017fc2d

  def __init__(self, offsetConverter):
    self.offsetConverter = offsetConverter
    self.version = None
    self.sources = []
    self.mappings = {}
    self.offsets = []

  def parse(self, filename):
    with open(filename) as f:
      source_map_json = json.loads(f.read())
      if shared.DEBUG:
        print(source_map_json)

    self.version = source_map_json['version']
    self.sources = source_map_json['sources']

    vlq_map = {}
    chars = 'ABCDEFGHIJKLMNOPQRSTUVWXYZabcdefghijklmnopqrstuvwxyz0123456789+/='
    for i, c in enumerate(chars):
      vlq_map[c] = i

    def decodeVLQ(string):
      result = []
      shift = 0
      value = 0
      for c in string:
        try:
          integer = vlq_map[c]
        except ValueError:
          raise Error(f'Invalid character ({c}) in VLQ')
        value += (integer & 31) << shift
        if integer & 32:
          shift += 5
        else:
          negate = value & 1
          value >>= 1
          result.append(-value if negate else value)
          value = shift = 0
      return result

    offset = 0
    src = 0
    line = 1
    col = 1
    for segment in source_map_json['mappings'].split(','):
      data = decodeVLQ(segment)
      if shared.DEBUG:
        print("\n data: {} \n".format(data))
      info = []

      offset += data[0]
      if len(data) >= 2:
        src += data[1]
        info.append(src)
      if len(data) >= 3:
        line += data[2]
        info.append(line)
      if len(data) >= 4:
        col += data[3]
        info.append(col)
      info.append(self.offsetConverter.getName(offset))
      # if len(data) >= 5:
      #   name += data[4]
      #   info.append(name)
      # TODO: see if we need the name, which is the next field (data[4])

      self.mappings[offset] = WasmSourceMap.Location(*info)
      self.offsets.append(offset)
    self.offsets.sort()

  def find_offset(self, offset):
    # Find the largest mapped offset <= the search offset
    lo = 0
    hi = len(self.offsets)

    while lo < hi:
      mid = (lo + hi) // 2
      if self.offsets[mid] > offset:
        hi = mid
      else:
        lo = mid + 1
    return self.offsets[lo - 1]

  def lookup(self, offset):
    nearest = self.find_offset(offset)
    assert nearest in self.mappings, 'Sourcemap has an offset with no mapping'
    info = self.mappings[nearest]
    return LocationInfo(
        self.sources[info.source] if info.source is not None else None,
        info.line,
        info.column,
        info.name
      )


def symbolize_address_sourcemap(module, address, force_file, offsetConverter):
  URL = force_file
  if not URL:
    # If a sourcemap file is not forced, read it from the wasm module
    section = get_sourceMappingURL_section(module)
    assert section
    module.seek(section.offset)
    assert module.read_string() == 'sourceMappingURL'
    # TODO: support stripping/replacing a prefix from the URL
    URL = module.read_string()

  if shared.DEBUG:
    print(f'Source Mapping URL: {URL}')
  sm = WasmSourceMap(offsetConverter)
  sm.parse(URL)
  if shared.DEBUG:
    csoff = get_codesec_offset(module)
    print(sm.mappings)
    # Print with section offsets to easily compare against dwarf
    for k, v in sm.mappings.items():
      print(f'{k-csoff:x}: {v}')
  sm.lookup(address).print()


def main(args):
  with webassembly.Module(args.wasm_file) as module:
    base = 16 if args.address.lower().startswith('0x') else 10
    address_str = args.address
    if address_str[-8] == "8":
      # TODO:Gopi; ust dumping random name for JS symbol, fix this properly.
      print(f'anonymous_js_function\n??:??:??')
      address_str = address_str[:-8] + '0' + address_str[-7:]
      return
    address = int(address_str, base)
    symbolized = 0
    offsetConverter = wasm_offset_converter.WasmOffsetConverter(args.wasm_file, module)

    if args.addrtype == 'code':
      address += get_codesec_offset(module)

    if ((has_debug_line_section(module) and not args.source) or
       'dwarf' in args.source):
      symbolize_address_dwarf(module, address)
      symbolized += 1

    if ((get_sourceMappingURL_section(module) and not args.source) or
       'sourcemap' in args.source):
      symbolize_address_sourcemap(module, address, args.file, offsetConverter)
      symbolized += 1

    if not symbolized:
      raise Error('No .debug_line or sourceMappingURL section found in '
                  f'{module.filename}.'
                  " I don't know how to symbolize this file yet")


def get_args():
  parser = argparse.ArgumentParser()
  parser.add_argument('-s', '--source', choices=['dwarf', 'sourcemap'],
                      help='Force debug info source type', default=())
  parser.add_argument('-f', '--file', action='store',
                      help='Force debug info source file')
  parser.add_argument('-t', '--addrtype', choices=['code', 'file'],
                      default='file',
                      help='Address type (code section or file offset)')
  parser.add_argument('-v', '--verbose', action='store_true',
                      help='Print verbose info for debugging this script')
  parser.add_argument('wasm_file', help='Wasm file')
  parser.add_argument('address', help='Address to lookup')
  args = parser.parse_args()
  if args.verbose:
    shared.PRINT_SUBPROCS = 1
    shared.DEBUG = True
  return args


if __name__ == '__main__':
  try:
    rv = main(get_args())
  except (Error, webassembly.InvalidWasmError, OSError) as e:
    print(f'{sys.argv[0]}: {str(e)}', file=sys.stderr)
    rv = 1
  sys.exit(rv)<|MERGE_RESOLUTION|>--- conflicted
+++ resolved
@@ -89,17 +89,12 @@
 
 
 class WasmSourceMap(object):
-<<<<<<< HEAD
-  # This implementation is derived from emscripten's sourcemap-support.js
-  Location = namedtuple('Location', ['source', 'line', 'column', 'name'])
-=======
   class Location(object):
     def __init__(self, source=None, line=0, column=0, func=None):
       self.source = source
       self.line = line
       self.column = column
       self.func = func
->>>>>>> c017fc2d
 
   def __init__(self, offsetConverter):
     self.offsetConverter = offsetConverter
@@ -192,7 +187,7 @@
         self.sources[info.source] if info.source is not None else None,
         info.line,
         info.column,
-        info.name
+        info.func
       )
 
 
